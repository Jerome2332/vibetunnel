--- conflicted
+++ resolved
@@ -73,7 +73,6 @@
                             .foregroundStyle(.secondary)
                     }
 
-<<<<<<< HEAD
                     // Show Session Notifications
                     VStack(alignment: .leading, spacing: 4) {
                         Toggle("Show Session Notifications", isOn: $showNotifications)
@@ -125,10 +124,7 @@
                         }
                     }
 
-                    // Prevent Sleep
-=======
                     // Show in Dock
->>>>>>> 500c75eb
                     VStack(alignment: .leading, spacing: 4) {
                         Toggle("Show in Dock", isOn: showInDockBinding)
                         VStack(alignment: .leading, spacing: 2) {
@@ -215,7 +211,27 @@
             isCheckingForUpdates = false
         }
     }
-<<<<<<< HEAD
+
+    private func restartServerWithNewPort(_ port: Int) {
+        Task {
+            await ServerConfigurationHelpers.restartServerWithNewPort(port, serverManager: serverManager)
+        }
+    }
+
+    private func restartServerWithNewBindAddress() {
+        Task {
+            await ServerConfigurationHelpers.restartServerWithNewBindAddress(
+                accessMode: accessMode,
+                serverManager: serverManager
+            )
+        }
+    }
+
+    private func updateLocalIPAddress() {
+        Task {
+            localIPAddress = await ServerConfigurationHelpers.updateLocalIPAddress(accessMode: accessMode)
+        }
+    }
 }
 
 // MARK: - Notification Checkbox Component
@@ -262,35 +278,4 @@
         UserDefaults.standard.set(isChecked, forKey: key)
         updateAction()
     }
-}
-
-// MARK: - Permissions Section
-
-private struct PermissionsSection: View {
-    @Environment(SystemPermissionManager.self)
-    private var permissionManager
-    @State private var permissionUpdateTrigger = 0
-=======
->>>>>>> 500c75eb
-
-    private func restartServerWithNewPort(_ port: Int) {
-        Task {
-            await ServerConfigurationHelpers.restartServerWithNewPort(port, serverManager: serverManager)
-        }
-    }
-
-    private func restartServerWithNewBindAddress() {
-        Task {
-            await ServerConfigurationHelpers.restartServerWithNewBindAddress(
-                accessMode: accessMode,
-                serverManager: serverManager
-            )
-        }
-    }
-
-    private func updateLocalIPAddress() {
-        Task {
-            localIPAddress = await ServerConfigurationHelpers.updateLocalIPAddress(accessMode: accessMode)
-        }
-    }
 }
--- conflicted
+++ resolved
@@ -469,15 +469,6 @@
                   aria-checked="${this.notificationPreferences.enabled}"
                   @click=${this.handleToggleNotifications}
                   ?disabled=${this.isLoading}
-<<<<<<< HEAD
-                  class="relative inline-flex h-6 w-11 items-center rounded-full transition-colors focus:outline-none focus:ring-2 focus:ring-accent-green focus:ring-offset-2 focus:ring-offset-dark-bg ${
-                    this.notificationPreferences.enabled ? 'bg-accent-green' : 'bg-dark-border'
-                  }"
-                >
-                  <span
-                    class="inline-block h-5 w-5 transform rounded-full bg-white transition-transform ${
-                      this.notificationPreferences.enabled ? 'translate-x-5' : 'translate-x-0.5'
-=======
                   class="relative inline-flex h-6 w-11 items-center rounded-full transition-colors focus:outline-none focus:ring-2 focus:ring-primary focus:ring-offset-2 focus:ring-offset-base ${
                     this.isNotificationsEnabled ? 'bg-primary' : 'bg-border'
                   }"
@@ -485,7 +476,6 @@
                   <span
                     class="inline-block h-5 w-5 transform rounded-full bg-bg-elevated transition-transform ${
                       this.isNotificationsEnabled ? 'translate-x-5' : 'translate-x-0.5'
->>>>>>> 500c75eb
                     }"
                   ></span>
                 </button>
